--- conflicted
+++ resolved
@@ -26,13 +26,10 @@
 const REQUEST_RTP_FWD_START = 'rtp_forward';
 const REQUEST_RTP_FWD_STOP = 'stop_rtp_forward';
 const REQUEST_RTP_FWD_LIST = 'listforwarders';
-<<<<<<< HEAD
 const REQUEST_SUSPEND_PARTICIPANT = 'suspend';
 const REQUEST_RESUME_PARTICIPANT = 'resume';
-=======
 const REQUEST_MUTE_ROOM = 'mute_room';
 const REQUEST_UNMUTE_ROOM = 'unmute_room';
->>>>>>> 0344e8a7
 
 /* These are the events/responses that the Janode plugin will manage */
 /* Some of them will be exported in the plugin descriptor */
@@ -825,15 +822,6 @@
     throw (error);
   }
 
-<<<<<<< HEAD
-  async suspend({ room, feed, stop_record, secret }) {
-    const body = {
-      request: REQUEST_SUSPEND_PARTICIPANT,
-      room,
-      id: feed
-    };
-    if (typeof stop_record === 'boolean') body.stop_record = stop_record;
-=======
   /**
    * Mute the given room for every participant.
    *
@@ -847,34 +835,18 @@
       request: REQUEST_MUTE_ROOM,
       room,
     };
->>>>>>> 0344e8a7
     if (typeof secret === 'string') body.secret = secret;
 
     const response = await this.message(body);
     const { event, data: evtdata } = response._janode || {};
-<<<<<<< HEAD
-    if (event === PLUGIN_EVENT.SUCCESS)
-      return evtdata;
-=======
     if (event === PLUGIN_EVENT.SUCCESS) {
       evtdata.room = body.room;
       return evtdata;
     }
->>>>>>> 0344e8a7
-    const error = new Error(`unexpected response to ${body.request} request`);
-    throw (error);
-  }
-
-<<<<<<< HEAD
-  async resume({ room, feed, record, filename, secret }) {
-    const body = {
-      request: REQUEST_RESUME_PARTICIPANT,
-      room,
-      id: feed
-    };
-    if (typeof record === 'boolean') body.record = record;
-    if (typeof filename === 'string') body.filename = filename;
-=======
+    const error = new Error(`unexpected response to ${body.request} request`);
+    throw (error);
+  }
+
   /**
    * Unmute the given room for every participant.
    *
@@ -888,20 +860,49 @@
       request: REQUEST_UNMUTE_ROOM,
       room,
     };
->>>>>>> 0344e8a7
     if (typeof secret === 'string') body.secret = secret;
 
     const response = await this.message(body);
     const { event, data: evtdata } = response._janode || {};
-<<<<<<< HEAD
-    if (event === PLUGIN_EVENT.SUCCESS)
-      return evtdata;
-=======
     if (event === PLUGIN_EVENT.SUCCESS) {
       evtdata.room = body.room;
       return evtdata;
     }
->>>>>>> 0344e8a7
+    const error = new Error(`unexpected response to ${body.request} request`);
+    throw (error);
+  }
+
+  async suspend({ room, feed, stop_record, secret }) {
+    const body = {
+      request: REQUEST_SUSPEND_PARTICIPANT,
+      room,
+      id: feed
+    };
+    if (typeof stop_record === 'boolean') body.stop_record = stop_record;
+    if (typeof secret === 'string') body.secret = secret;
+
+    const response = await this.message(body);
+    const { event, data: evtdata } = response._janode || {};
+    if (event === PLUGIN_EVENT.SUCCESS)
+      return evtdata;
+    const error = new Error(`unexpected response to ${body.request} request`);
+    throw (error);
+  }
+
+  async resume({ room, feed, record, filename, secret }) {
+    const body = {
+      request: REQUEST_RESUME_PARTICIPANT,
+      room,
+      id: feed
+    };
+    if (typeof record === 'boolean') body.record = record;
+    if (typeof filename === 'string') body.filename = filename;
+    if (typeof secret === 'string') body.secret = secret;
+
+    const response = await this.message(body);
+    const { event, data: evtdata } = response._janode || {};
+    if (event === PLUGIN_EVENT.SUCCESS)
+      return evtdata;
     const error = new Error(`unexpected response to ${body.request} request`);
     throw (error);
   }
